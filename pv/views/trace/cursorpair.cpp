/*
 * This file is part of the PulseView project.
 *
 * Copyright (C) 2013 Joel Holdsworth <joel@airwebreathe.org.uk>
 *
 * This program is free software; you can redistribute it and/or modify
 * it under the terms of the GNU General Public License as published by
 * the Free Software Foundation; either version 2 of the License, or
 * (at your option) any later version.
 *
 * This program is distributed in the hope that it will be useful,
 * but WITHOUT ANY WARRANTY; without even the implied warranty of
 * MERCHANTABILITY or FITNESS FOR A PARTICULAR PURPOSE.  See the
 * GNU General Public License for more details.
 *
 * You should have received a copy of the GNU General Public License
 * along with this program; if not, see <http://www.gnu.org/licenses/>.
 */

#include <algorithm>
#include <cassert>

#include <QColor>
#include <QMenu>
#include <QToolTip>

#include "cursorpair.hpp"

#include "pv/globalsettings.hpp"
#include "pv/util.hpp"
#include "ruler.hpp"
#include "view.hpp"

using std::max;
using std::make_pair;
using std::min;
using std::shared_ptr;
using std::pair;

namespace pv {
namespace views {
namespace trace {

const int CursorPair::DeltaPadding = 8;

CursorPair::CursorPair(View &view) :
	TimeItem(view),
	first_(new Cursor(view, 0.0)),
	second_(new Cursor(view, 1.0))
{
	GlobalSettings::add_change_handler(this);

	fill_color_ = QColor::fromRgba(settings_.value(
		GlobalSettings::Key_View_CursorFillColor).value<uint32_t>());
	show_frequency_ = settings_.value(
		GlobalSettings::Key_View_CursorShowFrequency, true).value<bool>();
	show_interval_ = settings_.value(
		GlobalSettings::Key_View_CursorShowInterval, true).value<bool>();
	connect(&view_, SIGNAL(hover_point_changed(const QWidget*, QPoint)),
		this, SLOT(on_hover_point_changed(const QWidget*, QPoint)));
}

CursorPair::~CursorPair()
{
	settings_.setValue(GlobalSettings::Key_View_CursorShowFrequency, show_frequency_);
	settings_.setValue(GlobalSettings::Key_View_CursorShowInterval, show_interval_);
	GlobalSettings::remove_change_handler(this);
}

bool CursorPair::enabled() const
{
	return view_.cursors_shown();
}

shared_ptr<Cursor> CursorPair::first() const
{
	return first_;
}

shared_ptr<Cursor> CursorPair::second() const
{
	return second_;
}

void CursorPair::set_time(const pv::util::Timestamp& time)
{
	const pv::util::Timestamp delta = second_->time() - first_->time();
	first_->set_time(time);
	second_->set_time(time + delta);
}

const pv::util::Timestamp CursorPair::time() const
{
	return 0;
}

float CursorPair::get_x() const
{
	return (first_->get_x() + second_->get_x()) / 2.0f;
}

const pv::util::Timestamp CursorPair::delta(const pv::util::Timestamp& other) const
{
	if (other < second_->time())
		return other - first_->time();
	else
		return other - second_->time();
}

QPoint CursorPair::drag_point(const QRect &rect) const
{
	return first_->drag_point(rect);
}

pv::widgets::Popup* CursorPair::create_popup(QWidget *parent)
{
	(void)parent;
	return nullptr;
}

QMenu *CursorPair::create_header_context_menu(QWidget *parent)
{
	QMenu *ret = new QMenu(parent);
	QAction *displayIntervalAction = new QAction(tr("Display interval"));
	displayIntervalAction->setCheckable(true);
	displayIntervalAction->setChecked(show_interval_);
	ret->addAction(displayIntervalAction);

	connect(displayIntervalAction, &QAction::toggled, [=] {
		this->show_interval_ = !this->show_interval_;
	});

	QAction *displayFrequencyAction = new QAction(tr("Display frequency"));
	displayFrequencyAction->setCheckable(true);
	displayFrequencyAction->setChecked(show_frequency_);
	ret->addAction(displayFrequencyAction);

	connect(displayFrequencyAction, &QAction::toggled, [=] {
		this->show_frequency_ = !this->show_frequency_;
	});
	return ret;
}

QRectF CursorPair::label_rect(const QRectF &rect) const
{
	const QSizeF label_size(text_size_ + LabelPadding * 2);
	const pair<float, float> offsets(get_cursor_offsets());
	const pair<float, float> normal_offsets(
		(offsets.first < offsets.second) ? offsets :
		make_pair(offsets.second, offsets.first));

	const float height = label_size.height();
	const float left = max(normal_offsets.first + DeltaPadding, -height);
	const float right = min(normal_offsets.second - DeltaPadding,
		(float)rect.width() + height);

	return QRectF(left, rect.height() - label_size.height() -
		TimeMarker::ArrowSize - 0.5f,
		right - left, height);
}

void CursorPair::paint_label(QPainter &p, const QRect &rect, bool hover)
{
	assert(first_);
	assert(second_);

	if (!enabled())
		return;

	const QColor text_color = ViewItem::select_text_color(Cursor::FillColor);
	p.setPen(text_color);

	QRectF delta_rect(label_rect(rect));
	const int radius = delta_rect.height() / 2;
	QRectF text_rect(delta_rect.intersected(rect).adjusted(radius, 0, -radius, 0));

	QString text = format_string(text_rect.width(),
		[&p](const QString& s) -> double { return p.boundingRect(QRectF(), 0, s).width(); });

	text_size_ = p.boundingRect(QRectF(), 0, text).size();

	if (selected()) {
		p.setBrush(Qt::transparent);
		p.setPen(highlight_pen());
		p.drawRoundedRect(delta_rect, radius, radius);
	}

	p.setBrush(hover ? Cursor::FillColor.lighter() : Cursor::FillColor);
	p.setPen(Cursor::FillColor.darker());
	p.drawRoundedRect(delta_rect, radius, radius);

	delta_rect.adjust(1, 1, -1, -1);
	p.setPen(Cursor::FillColor.lighter());
	const int highlight_radius = delta_rect.height() / 2 - 2;
	p.drawRoundedRect(delta_rect, highlight_radius, highlight_radius);
	label_area_ = delta_rect;

	p.setPen(text_color);
	p.drawText(text_rect, Qt::AlignCenter | Qt::AlignVCenter, text);
}

void CursorPair::paint_back(QPainter &p, ViewItemPaintParams &pp)
{
	if (!enabled())
		return;

	p.setPen(Qt::NoPen);
	p.setBrush(fill_color_);

	const pair<float, float> offsets(get_cursor_offsets());
	const int l = (int)max(min(offsets.first, offsets.second), 0.0f);
	const int r = (int)min(max(offsets.first, offsets.second), (float)pp.width());

	p.drawRect(l, pp.top(), r - l, pp.height());
}

QString CursorPair::format_string(int max_width, std::function<double(const QString&)> query_size)
{
	int time_precision = 12;
	int freq_precision = 12;

	QString s = format_string_sub(time_precision, freq_precision);

	// Try full "{time} s / {freq} Hz" format
	if ((max_width <= 0) || (query_size(s) <= max_width)) {
		label_incomplete_ = false;
		return s;
	}

	label_incomplete_ = true;

	// Gradually reduce time precision to match frequency precision
	while (time_precision > freq_precision) {
		time_precision--;

		s = format_string_sub(time_precision, freq_precision);
		if (query_size(s) <= max_width)
			return s;
	}

	// Gradually reduce both precisions down to zero
	while (time_precision > 0) {
		time_precision--;
		freq_precision--;

		s = format_string_sub(time_precision, freq_precision);
		if (query_size(s) <= max_width)
			return s;
	}

	// Try no trailing digits and drop the unit to at least display something
	s = format_string_sub(0, 0, false);

<<<<<<< HEAD
	QString interval;
	if (show_interval_) {
		interval = Ruler::format_time_with_distance(
			diff, diff, prefix, view_.time_unit(), 12, false);  /* Always use 12 precision digits */
	}
	QString freq;
	if (show_frequency_) {
		freq = util::format_time_si(
			1 / diff, pv::util::SIPrefix::unspecified, 4, "Hz", false);
	}

	if (show_frequency_ && show_interval_)
		return QString("%1 / %2").arg(interval, freq);
	else if (!show_frequency_ && show_interval_)
		return interval;
	else if (show_frequency_ && !show_interval_)
		return freq;
	return QString();
=======
	if (query_size(s) <= max_width)
		return s;

	// Give up
	return "...";
>>>>>>> 8b4ce4ae
}

pair<float, float> CursorPair::get_cursor_offsets() const
{
	assert(first_);
	assert(second_);

	return pair<float, float>(first_->get_x(), second_->get_x());
}

void CursorPair::on_setting_changed(const QString &key, const QVariant &value)
{
	if (key == GlobalSettings::Key_View_CursorFillColor)
		fill_color_ = QColor::fromRgba(value.value<uint32_t>());
}

void CursorPair::on_hover_point_changed(const QWidget* widget, const QPoint& hp)
{
	if (widget != view_.ruler())
		return;

	if (!label_incomplete_)
		return;

	if (label_area_.contains(hp))
		QToolTip::showText(view_.mapToGlobal(hp), format_string());
	else
		QToolTip::hideText();  // TODO Will break other tooltips when there can be others
}

QString CursorPair::format_string_sub(int time_precision, int freq_precision, bool show_unit)
{
	const pv::util::SIPrefix prefix = view_.tick_prefix();
	const pv::util::Timestamp diff = abs(second_->time() - first_->time());

	const QString time = Ruler::format_time_with_distance(
		diff, diff, prefix, (show_unit ? view_.time_unit() : pv::util::TimeUnit::None),
		time_precision, false);

	// We can only show a frequency when there's a time base
	if (view_.time_unit() == pv::util::TimeUnit::Time) {
		const QString freq = util::format_value_si(
			1 / diff.convert_to<double>(), pv::util::SIPrefix::unspecified,
			freq_precision, (show_unit ? "Hz" : nullptr), false);

		return QString("%1 / %2").arg(time, freq);
	} else
		// In this case, we return the number of samples, really
		return time;
}

} // namespace trace
} // namespace views
} // namespace pv<|MERGE_RESOLUTION|>--- conflicted
+++ resolved
@@ -251,32 +251,11 @@
 	// Try no trailing digits and drop the unit to at least display something
 	s = format_string_sub(0, 0, false);
 
-<<<<<<< HEAD
-	QString interval;
-	if (show_interval_) {
-		interval = Ruler::format_time_with_distance(
-			diff, diff, prefix, view_.time_unit(), 12, false);  /* Always use 12 precision digits */
-	}
-	QString freq;
-	if (show_frequency_) {
-		freq = util::format_time_si(
-			1 / diff, pv::util::SIPrefix::unspecified, 4, "Hz", false);
-	}
-
-	if (show_frequency_ && show_interval_)
-		return QString("%1 / %2").arg(interval, freq);
-	else if (!show_frequency_ && show_interval_)
-		return interval;
-	else if (show_frequency_ && !show_interval_)
-		return freq;
-	return QString();
-=======
 	if (query_size(s) <= max_width)
 		return s;
 
 	// Give up
-	return "...";
->>>>>>> 8b4ce4ae
+	return QStringLiteral("...");
 }
 
 pair<float, float> CursorPair::get_cursor_offsets() const
@@ -318,14 +297,22 @@
 
 	// We can only show a frequency when there's a time base
 	if (view_.time_unit() == pv::util::TimeUnit::Time) {
-		const QString freq = util::format_value_si(
-			1 / diff.convert_to<double>(), pv::util::SIPrefix::unspecified,
-			freq_precision, (show_unit ? "Hz" : nullptr), false);
-
-		return QString("%1 / %2").arg(time, freq);
+		if (show_frequency_) {
+			const QString freq = util::format_value_si(
+				1 / diff.convert_to<double>(), pv::util::SIPrefix::unspecified,
+				freq_precision, (show_unit ? "Hz" : nullptr), false);
+
+			if (show_interval_)
+				return QString("%1 / %2").arg(time, freq);
+			else
+				return QString("%1").arg(freq);
+		} else if (show_interval_) {
+			return QString("%1").arg(time);
+		}
 	} else
 		// In this case, we return the number of samples, really
 		return time;
+	return QStringLiteral("...");
 }
 
 } // namespace trace
